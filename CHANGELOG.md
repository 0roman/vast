--- conflicted
+++ resolved
@@ -10,11 +10,10 @@
 
 ## [Unreleased]
 
-<<<<<<< HEAD
 - 🎁 The `import` command now supports CSV formatted data. The type for each
   column is automatically derived by matching the column names from the CSV
   header in the input with the available types from the schema definitions.
-=======
+
 - 🐞 All query expressions in the form `#type != X` were falsely evaluated as
   `#type == X` and consequently produced wrong results. These expressions now
   behave as expected.
@@ -22,7 +21,6 @@
 - 🐞 Parsers for reading log input that relied on recursive rules leaked memory
   by creating cycling references. All recursive parsers have been updated to
   break such cycles and thus no longer leak memory.
->>>>>>> 657f7358
 
 - 🔄 Log files generally have some notion of timestamp for recorded events. To
   make the query language more intuitive, the syntax for querying time points
