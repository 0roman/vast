# Changelog

This changelog documents all notable user-facing changes of VAST.

Every entry has a category for which we use the following visual abbreviations:

- 🎁 feature
- 🧬 experimental feature
- ⚠️ change
- ⚡️ breaking change
- 🐞 bugfix

## Unreleased

<<<<<<< HEAD
- 🧬 As a first step to increasing the performance of our JSON import, VAST now
  relies on [simdjson](https://github.com/simdjson/simdjson) to parse NDJSON.
  To use the (yet experimental) feature, use `vast import json|suricata
  --simdjson`. Special thanks to [@ngrodzitski](https://github.com/ngrodzitski)
  for all the work on this integration.
  [#1230](https://github.com/tenzir/vast/pull/1230)
  [#1246](https://github.com/tenzir/vast/pull/1246)
=======
- 🐞 Disk monitor quota settings not ending in a 'B' used to be silently
  discarded.
  [#1278](https://github.com/tenzir/vast/pull/1278)
>>>>>>> 34a33d4b

- ⚠️ Plugins must now be built against the exact same version of libvast that
  VAST is built against. [#1275](https://github.com/tenzir/vast/pull/1275)

- 🎁 VAST queries now also accept `nanoseconds`, `microseconds`, `milliseconds`
  `seconds` and `minutes` as units for a duration.
  [#1265](https://github.com/tenzir/vast/pull/1265)

- 🎁 The new `import zeek-json` command allows for importing line-delimited Zeek
  JSON logs as produced by the
  [json-streaming-logs](https://github.com/corelight/json-streaming-logs)
  package. Unlike stock Zeek JSON logs, where one file contains exactly one log
  type, the streaming format contains different log event types in a single
  stream and uses an additional `_path` field to disambiguate the log type. For
  stock Zeek JSON logs, use the existing `import json` with the `-t` flag to
  specify the log type.  [#1259](https://github.com/tenzir/vast/1259)

- 🧬 VAST now offers a plugin framework to support efficient customization
  points at various places of the data processing pipeline. There exist several
  base classes that define an interface, such as adding a new command or
  spawning a new actor that processes the incoming stream of data. The
  directory `plugins/example` contains an example plugin.
  [#1208](https://github.com/tenzir/vast/pull/1208)
  [#1264](https://github.com/tenzir/vast/pull/1264)

- 🐞 For relocatable installations, the list of schema loading paths does not
  include a build-time configured path any more.
  [#1249](https://github.com/tenzir/vast/pull/1249)

- 🐞 Values in JSON fields that can't be converted to the type that is specified
  in the schema won't cause the containing event to be dropped any longer.
  [#1250](https://github.com/tenzir/vast/pull/1250)

- 🐞 Invalid Arrow table slices read from disk no longer trigger a segmentation
  fault. Instead, the invalid on-disk state is ignored.
  [#1247](https://github.com/tenzir/vast/pull/1247)

- 🐞 Manually specified configuration files may now reside in the default
  location directories. Configuration files can now be symlinked.
  [#1248](https://github.com/tenzir/vast/pull/1248)

- ⚡️ The new short options `-v`, `-vv`, `-vvv`, `-q`, `-qq`, and `-qqq` map onto
  the existing verbosity levels. The existing short syntax, e.g., `-v debug`,
  no longer works.
  [#1244](https://github.com/tenzir/vast/pull/1244)

## [2020.12.16]

- 🎁 Low-selectivity queries of string (in)equality queries now run up to 30x
  faster, thanks to more intelligent selection of relevant index partitions.
  [#1214](https://github.com/tenzir/vast/pull/1214)

- ⚡️ The build configuration of VAST received a major overhaul. Inclusion of
  libvast in other procects via `add_subdirectory(path/to/vast)` is now easily
  possible. The names of all build options were aligned, and the new build
  summary shows all available options.
  [#1175](https://github.com/tenzir/vast/pull/1175)

- 🐞 Concepts that reference other concepts are now loaded correctly from their
  definition.
  [#1236](https://github.com/tenzir/vast/pull/1236)

- 🐞 The `vast status` command does not collect status information from sources
  and sinks any longer. They were often too busy to respond, leading to a long
  delay before the command completed.
  [#1234](https://github.com/tenzir/vast/pull/1234)

- 🐞 The summary log message of `vast export` now contains the correct number
  of candidate events.
  [#1228](https://github.com/tenzir/vast/pull/1228)

- 🧬 The expression language gained support for the `#field` meta extractor.
  It is the complement for `#type` and uses suffix matching for field names
  at the layout level.
  [#1228](https://github.com/tenzir/vast/pull/1228)

- ⚠️ The `zeek` export format now strips off the prefix `zeek.` to ensure full
  compatibility with regular Zeek output. For all non-Zeek types, the prefix
  remains intact.
  [#1205](https://github.com/tenzir/vast/pull/1205)

- 🐞 The index no longer causes exporters to deadlock when the meta index
  produces false positives.
  [#1225](https://github.com/tenzir/vast/pull/1225)

- 🐞 The index now correctly drops further results when queries finish early,
  thus improving the performance of queries for a limited number of events.
  [#1209](https://github.com/tenzir/vast/pull/1209)

- 🐞 The index no longer crashes when too many parallel queries are running.
  [#1210](https://github.com/tenzir/vast/pull/1210)

- 🎁 On Linux, VAST now contains a set of built-in USDT tracepoints that can
  be used by tools like `perf` or `bpftrace` when debugging. Initially, we
  provide the two tracepoints `chunk_make` and `chunk_destroy`, which trigger
  every time a `vast::chunk` is created or destroyed.
  [#1206](https://github.com/tenzir/vast/pull/1206)

- 🧬 The query language now supports models. Models combine a list of concepts
  into a semantic unit that can be fulfiled by an event. If the type of an
  event contains a field for every concept in a model. Turn to
  [the documentation](https://docs.tenzir.com/vast/data-model/taxonomies/#models)
  for more information.
  [#1185](https://github.com/tenzir/vast/pull/1185)
  [#1228](https://github.com/tenzir/vast/pull/1228)

- 🐞 The type registry now detects and handles breaking changes in schemas,
  e.g., when a field type changes or a field is dropped from record.
  [#1195](https://github.com/tenzir/vast/pull/1195)

- 🎁 The new `dump` command prints configuration and schema-related information.
  The implementation allows for printing all registered concepts and models,
  via `vast dump concepts` and `vast dump models`. The flag to `--yaml` to
  `dump` switches from JSON to YAML output, such that it confirms to the
  taxonomy configuration syntax.
  [#1196](https://github.com/tenzir/vast/pull/1196)
  [#1233](https://github.com/tenzir/vast/pull/1233)

- ⚠️ Installed schema definitions now reside in `<datadir>/vast/schema/types`,
  taxonomy definitions in `<datadir>/vast/schema/taxonomy`, and concept
  definitions in `<datadir/vast/schema/concepts`, as opposed to them all being
  in the schema directory directly. When overriding an existing installation,
  you _may_ have to delete the old schema definitions by hand.
  [#1194](https://github.com/tenzir/vast/pull/1194)

- 🎁 A new key 'meta-index-bytes' appears in the status output generated by
  `vast status --detailed`.
  [#1193](https://github.com/tenzir/vast/pull/1193)

- ⚡️ The `port` type is no longer a first-class type. The new way to represent
  transport-layer ports relies on `count` instead. In the schema, VAST ships with
  a new alias `type port = count` to keep existing schema definitions in tact.
  However, this is a breaking change because the on-disk format and Arrow data
  representation changed. Queries with `:port` type extractors no longer work.
  Similarly, the syntax `53/udp` no longer exists; use `count` syntax `53`
  instead. Since most `port` occurrences do not carry a known transport-layer
  type, and the type information exists typically in a separate field, removing
  `port` as native type streamlines the data model.
  [#1187](https://github.com/tenzir/vast/pull/1187)

- 🐞 VAST no longer blocks when an invalid query operation is issued.
  [#1189](https://github.com/tenzir/vast/pull/1189)

- 🎁 The storage required for index IP addresses has been optimized. This
  should result in significantly reduced memory usage over time, as well
  as faster restart times and reduced disk space requirements.
  [#1172](https://github.com/tenzir/vast/pull/1172)
  [#1200](https://github.com/tenzir/vast/pull/1200)
  [#1216](https://github.com/tenzir/vast/pull/1216)

- ⚠️ The Suricata schemas received an overhaul: there now exist `vlan` and
  `in_iface` fields in all types. In addition, VAST ships with new types for
  `ikev2`, `nfs`, `snmp`, `tftp`, `rdp`, `sip` and `dcerpc`. The `tls` type
  gets support for the additional `sni` and `session_resumed` fields.
  [#1237](https://github.com/tenzir/vast/pull/1237)
  [#1176](https://github.com/tenzir/vast/pull/1176)
  [#1180](https://github.com/tenzir/vast/pull/1180)
  [#1186](https://github.com/tenzir/vast/pull/1186)
  [@satta](https://github.com/satta)

- ⚠️ VAST now listens on port 42000 instead of letting the operating system
  choose the port if the option `vast.endpoint` specifies an endpoint without a
  port. To restore the old behavior, set the port to 0 explicitly.
  [#1170](https://github.com/tenzir/vast/pull/1170)

- ⚡️ Archive segments no longer include an additional, unnecessary version
  identifier. We took the opportunity to clean this up bundled with the other
  recent breaking changes. [#1168](https://github.com/tenzir/vast/pull/1168)

- ⚡️ The on-disk format for table slices now supports versioning of table slice
  encodings. This breaking change makes it so that adding further encodings or
  adding new versions of existing encodings is possible without breaking again
  in the future.
  [#1143](https://github.com/tenzir/vast/pull/1143)
  [#1157](https://github.com/tenzir/vast/pull/1157)
  [#1160](https://github.com/tenzir/vast/pull/1160)
  [#1165](https://github.com/tenzir/vast/pull/1165)

- ⚡️ CAF-encoded table slices no longer exist. As such, the option
  `vast.import.batch-encoding` now only supports `arrow` and `msgpack` as
  arguments. [#1142](https://github.com/tenzir/vast/pull/1142)

- ⚠️ The default segment size in the archive is now 1 GiB. This reduces
  fragmentation of the archive meta data and speeds up VAST startup time.
  [#1166](https://github.com/tenzir/vast/pull/1166)

- 🎁 The new option `--print-bytesizes` of `lsvast` prints information about
  the size of certain fields of the flatbuffers inside a VAST database directory.
  [#1149](https://github.com/tenzir/vast/pull/1149)

- 🐞 `vast import` no longer stalls when it doesn't receive any data for more
  than 10 seconds.
  [#1136](https://github.com/tenzir/vast/pull/1136)

- 🐞 The output of `vast status --detailed` now contains informations about
  runnings sinks, e.g., `vast export <format> <query>` processes.
  [#1155](https://github.com/tenzir/vast/pull/1155)

- ⚠️ VAST now processes the schema directory recursively, as opposed to stopping
  at nested directories.
  [#1154](https://github.com/tenzir/vast/pull/1154)

- 🐞 The `vast.yaml.example` contained syntax errors. The example config file
  now works again.
  [#1145](https://github.com/tenzir/vast/pull/1145)

- 🐞 VAST no longer starts if the specified config file does not exist.
  [#1147](https://github.com/tenzir/vast/pull/1147)

- 🧬 VAST now ships with its own taxonomy and basic concept definitions for
  Suricata, Zeek, and Sysmon.
  [#1135](https://github.com/tenzir/vast/pull/1135)
  [#1150](https://github.com/tenzir/vast/pull/1150)

- ⚡️ The `splunk-to-vast` script has a new name: `taxonomize`. The script now
  also generates taxonomy declarations for Azure Sentinel.
  [#1134](https://github.com/tenzir/vast/pull/1134)

- ⚠️ VAST does not produce metrics by default any more. The option
  `--disable-metrics` has been renamed to `--enable-metrics` accordingly.
  [#1137](https://github.com/tenzir/vast/pull/1137)

- 🎁 The new option `vast.client-log-file` enables client-side logging. By
  default, VAST only writes log files for the server process.
  [#1132](https://github.com/tenzir/vast/pull/1132)

- ⚠️ VAST no longer requires you to manually remove a stale PID file from a
  no-longer running `vast` process. Instead, VAST prints a warning and
  overwrites the old PID file.
  [#1128](https://github.com/tenzir/vast/pull/1128)

## [2020.10.29]

- 🎁 The expression language now accepts records without field names. For
  example,`id == <192.168.0.1, 41824, 143.51.53.13, 25, "tcp">` is now valid
  syntax and instantiates a record with 5 fields.
  *Note: expressions with records currently do not execute. We will update this
  changelog once the feature is complete.*
  [#1129](https://github.com/tenzir/vast/pull/1129)

- ⚠️ The default database directory moved to `/var/lib/vast` for Linux deployments.
  [#1116](https://github.com/tenzir/vast/pull/1116)

- 🐞 The `lsvast` tool failed to print FlatBuffers schemas correctly. The output
  now renders correctly.
  [#1123](https://github.com/tenzir/vast/pull/1123)

- 🧬 A new *disk monitor* component can now monitor the database size and
  delete data that exceeds a specified threshold. Once VAST reaches the maximum
  amount of disk space, the disk monitor deletes the oldest data. The
  command-line options `--disk-quota-high`, `--disk-quota-low`, and
  `--disk-quota-check-interval` control the rotation behavior.
  [#1103](https://github.com/tenzir/vast/pull/1103)

- 🎁  The new options `vast.segments` and `vast.max-segment-size` control how the
  archive generates segments.
  [#1103](https://github.com/tenzir/vast/pull/1103)

- 🎁 The new script `splunk-to-vast` converts a splunk CIM model file in JSON
  to a VAST taxonomy. For example, `splunk-to-vast < Network_Traffic.json`
  renders the concept definitions for the *Network Traffic* datamodel. The
  generated taxonomy does not include field definitions, which users should add
  separately according to their data formats.
  [#1121](https://github.com/tenzir/vast/pull/1121)

- 🐞 VAST no longer opens a random public port, which used to be enabled in
  the experimental VAST cluster mode in order to transparently establish a
  full mesh.
  [#1110](https://github.com/tenzir/vast/pull/1110)

- 🧬 The query language now comes with support for concepts, the first part of
  taxonomies. Concepts is a mechanism to unify the various naming schemes of
  different data formats into a single, coherent nomenclature.
  [#1102](https://github.com/tenzir/vast/pull/1102)

- 🐞 The `vast status --detailed` command now correctly shows the status of all
  sources, i.e., `vast import` or `vast spawn source` commands.
  [#1109](https://github.com/tenzir/vast/pull/1109)

- ⚠️ Log files are now less verbose because class and function names are not
  printed on every line.
  [#1107](https://github.com/tenzir/vast/pull/1107)

- ⚠️ The new option `import.read-timeout` allows for setting an input timeout
  for low volume sources. Reaching the timeout causes the current batch to be
  forwarded immediately. This behavior was previously controlled by
  `import.batch-timeout`, which now only controls the maximum buffer time
  before the source forwards batches to the server.
  [#1096](https://github.com/tenzir/vast/pull/1096)

- 🐞 Sources that receive no or very little input do not block `vast status`
  any longer.
  [#1096](https://github.com/tenzir/vast/pull/1096)

- ⚠️ VAST will now warn if a client command connects to a server that runs on a
  different version of the vast binary.
  [#1098](https://github.com/tenzir/vast/pull/1098)

- 🎁 When running VAST under systemd supervision, it is now possible to use
  the `Type=notify` directive in the unit file to let VAST notify
  the service manager when it becomes ready.
  [#1091](https://github.com/tenzir/vast/pull/1091)

- 🐞 The lookup for schema directories now happens in a fixed order.
  [#1086](https://github.com/tenzir/vast/pull/1086)

## [2020.09.30]

- 🧬 The `vast get` command has been added. It retrieves events from the
  database directly by their ids.
  [#938](https://github.com/tenzir/vast/pull/938)

- ⚠️ All configuration options are now grouped into `vast` and `caf` sections,
  depending on whether they affect VAST itself or are handed through to the
  underlying actor framework CAF directly. Take a look at the bundled
  `vast.yaml.example` file for an explanation of the new layout.
  [#1073](https://github.com/tenzir/vast/pull/1073)

- ⚡️ Data exported in the Apache Arrow format now contains the name of the
  payload record type in the metadata section of the schema.
  [#1072](https://github.com/tenzir/vast/pull/1072)

- 🎁 VAST now ships with a new tool `lsvast` to display information about the
  contents of a VAST database directory. See `lsvast --help` for usage
  instructions.
  [#863](https://github.com/tenzir/vast/pull/863)

- ⚡️ The persistent storage format of the index now uses FlatBuffers.
  [#863](https://github.com/tenzir/vast/pull/863)

- ⚠️ We refactored the index architecture to improve stability and
  responsiveness. This includes fixes for several shutdown issues.
  [#863](https://github.com/tenzir/vast/pull/863)

- ⚠️ The options that affect batches in the `import` command received new, more
  user-facing names: `import.table-slice-type`, `import.table-slice-size`, and
  `import.read-timeout` are now called `import.batch-encoding`,
  `import.batch-size`, and `import.read-timeout` respectively.
  [#1058](https://github.com/tenzir/vast/pull/1058)

- 🐞 Stalled sources that were unable to generate new events no longer stop
  import processes from shutting down under rare circumstances.
  [#1058](https://github.com/tenzir/vast/pull/1058)

- ⚠️ The prioprietary VAST configuration file has changed to the more
  ops-friendly industry standard YAML. This change introduced also a new
  dependency: [yaml-cpp](https://github.com/jbeder/yaml-cpp) version 0.6.2 or
  greater. The top-level `vast.yaml.example` illustrates how the new YAML
  config looks like. Please rename existing configuration files from
  `vast.conf` to `vast.yaml`. VAST still reads `vast.conf` but will soon only
  look for `vast.yaml` or `vast.yml` files in available configuration file
  paths.
  [#1045](https://github.com/tenzir/vast/pull/1045)
  [#1055](https://github.com/tenzir/vast/pull/1055)
  [#1059](https://github.com/tenzir/vast/pull/1059)
  [#1062](https://github.com/tenzir/vast/pull/1062)

- 🎁 VAST now merges the contents of all used configuration files instead of
  using only the most user-specific file. The file specified using `--config`
  takes the highest precedence, followed by the user-specific path
  `${XDG_CONFIG_HOME:-${HOME}/.config}/vast/vast.conf`, and the compile-time
  path `<sysconfdir>/vast/vast.conf`
  [#1040](https://github.com/tenzir/vast/pull/1040)

- 🎁 The output of the `status` command was restructured with a strong focus on
  usability. The new flags `--detailed` and `--debug` add additional content to
  the output. [#995](https://github.com/tenzir/vast/pull/995)

- 🎁 VAST now supports the XDG base directory specification: The `vast.conf` is
  now found at `${XDG_CONFIG_HOME:-${HOME}/.config}/vast/vast.conf`, and schema
  files at `${XDG_DATA_HOME:-${HOME}/.local/share}/vast/schema/`. The
  user-specific configuration file takes precedence over the global
  configuration file in `<sysconfdir>/vast/vast.conf`.
  [#1036](https://github.com/tenzir/vast/pull/1036)

- ⚠️ The global VAST configuration now always resides in
  `<sysconfdir>/vast/vast.conf`, and bundled schemas always in
  `<datadir>/vast/schema/`. VAST no longer supports reading a `vast.conf` file
  in the current working directory.
  [#1036](https://github.com/tenzir/vast/pull/1036)

- ⚠️ The JSON export format now renders `duration` and `port` fields using
  strings as opposed to numbers. This avoids a possible loss of information and
  enables users to re-use the output in follow-up queries directly.
  [#1034](https://github.com/tenzir/vast/pull/1034)

- ⚠️ The delay between the periodic log messages for reporting the current
  event rates has been increased to 10 seconds.
  [#1035](https://github.com/tenzir/vast/pull/1035)

## [2020.08.28]

- 🐞 VAST did not terminate when a critical component failed during startup.
  VAST now binds the lifetime of the node to all critical components.
  [#1028](https://github.com/tenzir/vast/pull/1028)

- 🐞 VAST would overwrite existing on-disk state data when encountering a
  partial read during startup. This state-corrupting behavior no longer exists.
  [#1026](https://github.com/tenzir/vast/pull/1026)

- 🐞 Incomplete reads have not been handled properly, which manifested for files
  larger than 2GB. On macOS, writing files larger than 2GB may have failed
  previously. VAST now respects OS-specific constraints on the maximum block
  size.
  [#1025](https://github.com/tenzir/vast/pull/1025)

- 🐞 The shutdown process of the server process could potentially hang forever.
  VAST now uses a 2-step procedure that first attempts to terminate all
  components cleanly. If that fails, it will attempt a hard kill afterwards, and
  if that fails after another timeout, the process will call `abort(3)`.
  [#1005](https://github.com/tenzir/vast/pull/1005)

- ⚡️ We now bundle a patched version of CAF, with a changed ABI. This means that
  if you're linking against the bundled CAF library, you also need to distribute
  that library so that VAST can use it at runtime.  The versions are API
  compatible so linking against a system version of CAF is still possible and
  supported.
  [#1020](https://github.com/tenzir/vast/pull/1020)

- 🐞 When running VAST under heavy load, CAF stream slot ids could wrap around
  after a few days and deadlock the system. As a workaround, we extended the
  slot id bit width to make the time until this happens unrealistically large.
  [#1020](https://github.com/tenzir/vast/pull/1020)

- 🐞 Some file descriptors remained open when they weren't needed any more.
  This descriptor leak has been fixed.
  [#1018](https://github.com/tenzir/vast/pull/1018)

- ⚠️ The `vector` type has been renamed to `list`.In an effort to streamline the
  type system vocabulary, we favor `list` over `vector` because it's closer to
  existing terminology (e.g., Apache Arrow). This change requires updating
  existing schemas by changing `vector<T>` to `list<T>`.
  [#1016](https://github.com/tenzir/vast/pull/1016)

- ⚠️ The `set` type has been removed. Experience with the data model showed that
  there is no strong use case to separate sets from vectors in the core.  While
  this may be useful in programming languages, VAST deals with immutable data
  where set constraints have been enforced upstream. This change requires
  updating existing schemas by changing `set<T>` to `vector<T>`. In the query
  language, the new symbol for the empty `map` changed from `{-}` to `{}`, as it
  now unambiguously identifies `map` instances.
  [#1010](https://github.com/tenzir/vast/pull/1010)

- 🎁 The default schema for Suricata has been updated to support the
  `suricata.ftp` and `suricata.ftp_data` event types.
  [#1009](https://github.com/tenzir/vast/pull/1009)

- 🐞 Importing JSON no longer fails for JSON fields containing `null` when the
  corresponding VAST type in the schema is a non-trivial type like
  `vector<string>`. [#1009](https://github.com/tenzir/vast/pull/1009)

- 🎁 VAST now prints the location of the configuration file that is used.
  [#1009](https://github.com/tenzir/vast/pull/1009)

- 🐞 The port encoding for Arrow-encoded table slices is now host-independent
  and always uses network-byte order.
  [#1007](https://github.com/tenzir/vast/pull/1007)

- 🐞 When continuous query in a client process terminated, the node did not
  clean up the corresponding server-side state. This memory leak no longer
  exists. [#1006](https://github.com/tenzir/vast/pull/1006)

- ⚠️ The expression field parser now allows the '-' character.
  [#999](https://github.com/tenzir/vast/pull/999)

- 🐞 A bug in the expression parser prevented the correct parsing of fields
  starting with either 'F' or 'T'.
  [#999](https://github.com/tenzir/vast/pull/999)

- 🐞 MessagePack-encoded table slices now work correctly for nested container
  types. [#984](https://github.com/tenzir/vast/pull/984)

- 🎁 VAST now writes a PID lock file on startup to prevent multiple server
  processes from accessing the same persistent state. The `pid.lock` file
  resides in the `vast.db` directory.
  [#1001](https://github.com/tenzir/vast/pull/1001)

## [2020.07.28]

- ⚠️ VAST now recognizes `/etc/vast/schema` as an additional default directory
  for schema files. [#980](https://github.com/tenzir/vast/pull/980)

- ⚡️ [FlatBuffers](https://google.github.io/flatbuffers/) is now a required
  dependency for VAST. The archive and the segment store use FlatBuffers to
  store and version their on-disk persistent state.
  [#972](https://github.com/tenzir/vast/pull/972)

- 🎁 We open-sourced our [MessagePack](http://msgpack.org)-based table slice
  implementation, which provides a compact row-oriented encoding of data. This
  encoding works well for binary formats (e.g., PCAP) and access patterns that
  involve materializing entire rows. The MessagePack table slice is the new
  default when Apache Arrow is unavailable. To enable parsing into MessagePack,
  you can pass `--table-slice-type=msgpack` to the `import` command, or set the
  configuration option `import.table-slice-type` to `'msgpack'`.
  [#975](https://github.com/tenzir/vast/pull/975)

- 🎁 Starting with this release, installing VAST on any Linux becomes
  significantly easier: A static binary will be provided with each release on
  the GitHub releases page. [#966](https://github.com/tenzir/vast/pull/966)

- 🐞 The PCAP reader now correctly shows the amount of generated events.
  [#954](https://github.com/tenzir/vast/pull/954)

- ⚠️ The suricata schema file contains new type definitions for the stats, krb5,
  smb, and ssh events. [#954](https://github.com/tenzir/vast/pull/954)
  [#986](https://github.com/tenzir/vast/pull/986)

## [2020.06.25]

- ⚠️ The options `system.table-slice-type` and `system.table-slice-size` have
  been removed, as they duplicated `import.table-slice-type` and
  `import.table-slice-size` respectively.
  [#908](https://github.com/tenzir/vast/pull/908)
  [#951](https://github.com/tenzir/vast/pull/951)

- ⚠️ The `default` table slice type has been renamed to `caf`. It has not been
  the default when built with Apache Arrow support for a while now, and the new
  name more accurately reflects what it is doing.
  [#948](https://github.com/tenzir/vast/pull/948)

- 🎁 The output format for the `explore` and `pivot` commands can now be set
  using the `explore.format` and `pivot.format` options respectively. Both
  default to JSON. [#921](https://github.com/tenzir/vast/921)

- 🎁 The meta index now uses Bloom filters for equality queries involving IP
  addresses. This especially accelerates queries where the user wants to know
  whether a certain IP address exists in the entire database.
  [#931](https://github.com/tenzir/vast/pull/931)

- 🧬 VAST now supports aging out existing data. This feature currently only
  concerns data in the archive. The options `system.aging-frequency` and
  `system.aging-query` configure a query that runs on a regular schedule to
  determine which events to delete. It is also possible to trigger an aging
  cycle manually. [#929](https://github.com/tenzir/vast/pull/929)

- 🎁 The `import` command gained a new `--read-timeout` option that forces data
  to be forwarded to the importer regardless of the internal batching parameters
  and table slices being unfinished. This allows for reducing the latency
  between the `import` command and the node. The default timeout is 10 seconds.
  [#916](https://github.com/tenzir/vast/pull/916)

- 🐞 A bogus import process that assembled table slices with a greater number
  of events than expected by the node was able to lead to wrong query results.
  [#908](https://github.com/tenzir/vast/pull/908)

- ⚠️ The JSON export format now renders timestamps using strings instead of
  numbers in order to avoid possible loss of precision.
  [#909](https://github.com/tenzir/vast/pull/909)

- 🐞 A use after free bug would sometimes crash the node while it was shutting
  down. [#896](https://github.com/tenzir/vast/pull/896)

- 🐞 The `export json` command now correctly unescapes its output.
  [#910](https://github.com/tenzir/vast/pull/910)

- 🐞 VAST now correctly checks for control characters in inputs.
  [#910](https://github.com/tenzir/vast/pull/910)

- 🎁 VAST now has options to limit the amount of results produced by an
  invocation of `vast explore`. [#882](https://github.com/tenzir/vast/pull/882)

- 🎁 The `import json` command's type restrictions are more relaxed now, and can
  additionally convert from JSON strings to VAST internal data types.
  [#891](https://github.com/tenzir/vast/pull/891)

- 🎁 VAST now supports `/etc/vast/vast.conf` as an additional fallback for the
  configuration file. The following file locations are looked at in order: Path
  specified on the command line via `--config=path/to/vast.conf`, `vast.conf` in
  current working directory, `${INSTALL_PREFIX}/etc/vast/vast.conf`, and
  `/etc/vast/vast.conf`. [#898](https://github.com/tenzir/vast/pull/898)

## [2020.05.28]

- 🎁 VAST now ships with a schema suitable for Sysmon import.
  [#886](https://github.com/tenzir/vast/pull/886)

- 🎁 When importing events of a new or updated type, VAST now only requires the
  type to be specified once (e.g., in a schema file). For consecutive imports,
  the event type does not need to be specified again. A list of registered types
  can now be viewed using `vast status` under the key
  `node.type-registry.types`. [#875](https://github.com/tenzir/vast/pull/875)

- 🎁 When importing JSON data without knowing the type of the imported events a
  priori, VAST now supports automatic event type deduction based on the JSON
  object keys in the data. VAST selects a type _iff_ the set of fields match a
  known type. The `--type` / `-t` option to the `import` command restricts the
  matching to the set of types that share the provided prefix. Omitting `-t`
  attempts to match JSON against all known types. If only a single variant of a
  type is matched, the import falls back to the old behavior and fills in `nil`
  for mismatched keys.
  [#875](https://github.com/tenzir/vast/pull/875)

- 🎁 VAST now prints a message when it is waiting for user input to read
  a query from a terminal.
  [#878](https://github.com/tenzir/vast/pull/878)

- ⚠️ Spreading a query over multiple command line arguments in commands
  like explore/export/pivot/etc. has been deprecated.
  [#878](https://github.com/tenzir/vast/pull/878)

- 🧬 Added a new `explore` command to VAST that can be used to
  show data records within a certain time from the results of a query.
  [#873](https://github.com/tenzir/vast/pull/873)
  [#877](https://github.com/tenzir/vast/pull/877)

- ⚠️ The command line flag for disabling the accountant has been renamed to
  `--disable-metrics` to more accurately reflect its intended purpose. The
  internal `vast.statistics` event has been renamed to `vast.metrics`.
  [#870](https://github.com/tenzir/vast/pull/870)

- 🎁 All input parsers now support mixed `\n` and `\r\n` line endings.
  [#865](https://github.com/tenzir/vast/pull/847)

- 🐞 Fixed a bug that caused `vast import` processes to produce `'default'`
  table slices, despite having the `'arrow'` type as the default.
  [#866](https://github.com/tenzir/vast/pull/866)

- 🐞 Fixed a bug where setting the `logger.file-verbosity` in the config file
  would not have an effect. [#866](https://github.com/tenzir/vast/pull/866)

- 🐞 The parser for Zeek tsv data used to ignore attributes that were defined
  for the Zeek-specific types in the schema files. It has been modified to
  respect and prefer the specified attributes for the fields that are present
  in the input data. [#847](https://github.com/tenzir/vast/pull/847)

# [2020.04.29]

- 🐞 The `stop` command always returned immediately, regardless of whether it
  succeeded. It now blocks until the remote node shut down properly or returns
  an error exit code upon failure.
  [#849](https://github.com/tenzir/vast/pull/849)

- ⚠️ The option `--skip-candidate-checks` / `-s` for the `count` command
  was renamed to `--estimate` / `-e`.
  [#843](https://github.com/tenzir/vast/pull/843)

- 🐞 For some queries, the index evaluated only a subset of all relevant
  partitions in a non-deterministic manner. Fixing a violated evaluation
  invariant now guarantees deterministic execution.
  [#842](https://github.com/tenzir/vast/pull/842)

- 🐞 Fixed a crash when importing data while a continuous export was running for
  unrelated events. [#830](https://github.com/tenzir/vast/pull/830)

- 🐞 Fixed a bug that could cause stalled input streams not to forward events to
  the index and archive components for the JSON, CSV, and Syslog readers, when
  the input stopped arriving but no EOF was sent. This is a follow-up to
  [#750](https://github.com/tenzir/vast/pull/750). A timeout now ensures that
  that the readers continue when some events were already handled, but the input
  appears to be stalled. [#835](https://github.com/tenzir/vast/pull/835)

- 🐞 Queries of the form `x != 80/tcp` were falsely evaluated as
  `x != 80/? && x != ?/tcp`. (The syntax in the second predicate does not yet
  exist; it only illustrates the bug.) Port inequality queries now correctly
  evaluate `x != 80/? || x != ?/tcp`. E.g., the result now contains values like
  `80/udp` and `80/?`, but also `8080/tcp`.
  [#834](https://github.com/tenzir/vast/pull/834)

- 🎁 Bash autocompletion for `vast` is now available via the autocomplete
  script located at `scripts/vast-completions.bash` in the VAST source tree.
  [#833](https://github.com/tenzir/vast/pull/833)

- ⚠️ The index specific options `max-partition-size`, `max-resident-partitions`,
  `max-taste-partitions`, and `max-queries` can now be specified on the command
  line when starting a node.
  [#728](https://github.com/tenzir/vast/pull/728)

- 🎁 Packet drop and discard statistics are now reported to the accountant for
  PCAP import, and are available using the keys `pcap-reader.recv`,
  `pcap-reader.drop`, `pcap-reader.ifdrop`, `pcap-reader.discard`, and
  `pcap-reader.discard-rate ` in the `vast.statistics` event. If the number of
  dropped packets exceeds a configurable threshold, VAST additionally warns
  about packet drops on the command line.
  [#827](https://github.com/tenzir/pull/827)
  [#844](https://github.com/tenzir/pull/844)

- ⚠️ The default bind address has been changed from `::` to `localhost`.
  [#828](https://github.com/tenzir/vast/pull/828)

- 🐞 Archive lookups are now interruptible. This change fixes an issue that
  caused consecutive exports to slow down the node, which improves the overall
  performance for larger databases considerably.
  [#825](https://github.com/tenzir/vast/pull/825)

## [2020.03.26]

- 🐞 An under-the-hood change to our parser-combinator framework makes sure that
  we do not discard possibly invalid input data up the the end of input. This
  uncovered a bug in our MRT/bgpdump integrations, which have thus been disabled
  (for now), and will be fixed at a later point in time.
  [#808](https://github.com/tenzir/vast/pull/808)

- ⚠️ The config option `system.log-directory` was deprecated and replaced
  by the new option `system.log-file`. All logs will now be written to a
  single file.
  [#806](https://github.com/tenzir/vast/pull/803)

- ⚠️ The log folder `vast.log/` in the current directory will not be created
  by default any more. Users must explicitly set the `system.file-verbosity`
  option if they wish to keep the old behavior.
  [#803](https://github.com/tenzir/vast/pull/803)

- 🎁 The new `vast import syslog` command allows importing Syslog messages
  as defined in [RFC5424](https://tools.ietf.org/html/rfc5424).
  [#770](https://github.com/tenzir/vast/pull/770)

- 🎁 The hash index has been re-enabled after it was outfitted with a new
  [high-performance hash map](https://github.com/Tessil/robin-map/)
  implementation that increased performance to the point where it is on par with
  the regular index. [#796](https://github.com/tenzir/vast/796)

- ⚠️ The VERBOSE log level has been added between INFO and DEBUG. This level
  is enabled at build time for all build types, making it possible to get more
  detailed logging output from release builds.
  [#787](https://github.com/tenzir/pull/787)

- ⚠️ The command line options prefix for changing CAF options was changed from
  `--caf#` to `--caf.`. [#797](https://github.com/tenzir/pull/797)

- 🐞 Expressions must now be parsed to the end of input. This fixes a bug that
  caused malformed queries to be evaluated until the parser failed. For example,
  the query `#type == "suricata.http" && .dest_port == 80` was erroneously
  evaluated as `#type == "suricata.http"` instead.
  [#791](https://github.com/tenzir/pull/791)

- ⚠️ The internal statistics event type `vast.account` has been renamed to
  `vast.statistics` for clarity. [#789](https://github.com/tenzir/pull/789)

- 🐞 The short option `-c` for setting the configuration file has been removed.
  The long option `--config` must now be used instead. This fixed a bug that did
  not allow for `-c` to be used for continuous exports.
  [#781](https://github.com/tenzir/pull/781)

- 🐞 Continuous export processes can now be stopped correctly. Before this
  change, the node showed an error message and the exporting process exited with
  a non-zero exit code. [#779](https://github.com/tenzir/pull/779)

- 🎁 The option `--disable-community-id` has been added to the `vast import
  pcap` command for disabling the automatic computation of Community IDs.
  [#777](https://github.com/tenzir/pull/777)

## [2020.02.27]

- 🐞 Continuously importing events from a Zeek process with a low rate of
  emitted events resulted in a long delay until the data would be included
  in the result set of queries. This is because the import process would
  buffer up to 10,000 events before sending them to the server as a batch.
  The algorithm has been tuned to flush its buffers if no data is available
  for more than 500 milliseconds.
  [#750](https://github.com/tenzir/vast/pull/750)

- ⚠️ Hash indices have been disabled again due to a performance regression.
  [#765](https://github.com/tenzir/vast/pull/765)

- ⚠️ The option `--directory` has been replaced by `--db-directory` and
  `log-directory`, which set directories for persistent state and log files
  respectively. The default log file path has changed from `vast.db/log` to
  `vast.log`. [#758](https://github.com/tenzir/vast/pull/758)

- ⚠️ VAST now supports (and requires) Apache Arrow >= 0.16.
  [#751](https://github.com/tenzir/vast/pull/751)

- ⚠️ The option `--historical` for export commands has been removed, as it was
  the default already. [#754](https://github.com/tenzir/vast/pull/754)

- 🎁 For users of the [Nix](https://nixos.org/nix/) package manager, expressions
  have been added to generate reproducible development environments with
  `nix-shell`.
  [#740](https://github.com/tenzir/vast/pull/740)

- ⚠️ The build system will from now on try use the CAF library from the system,
  if one is provided. If it is not found, the CAF submodule will be used as a
  fallback.
  [#740](https://github.com/tenzir/vast/pull/740)

## [2020.01.31]

- ⚠️ VAST is switching to a calendar-based versioning scheme starting with this
  release.
  [#739](https://github.com/tenzir/vast/pull/739)

- 🎁 When a record field has the `#index=hash` attribute, VAST will choose an
  optimized index implementation. This new index type only supports
  (in)equality queries and is therefore intended to be used with opaque types,
  such as unique identifiers or random strings.
  [#632](https://github.com/tenzir/vast/pull/632),
  [#726](https://github.com/tenzir/vast/pull/726)

- 🎁 An experimental new Python module enables querying VAST and processing
  results as [pyarrow](https://arrow.apache.org/docs/python/) tables.
  [#685](https://github.com/tenzir/vast/pull/685)

- 🐞 A bug in the quoted string parser caused a parsing failure if an escape
  character occurred in the last position.
  [#685](https://github.com/tenzir/vast/pull/685)

- ⚠️ Record field names can now be entered as quoted strings in the schema
  and expression languages. This lifts a restriction where JSON fields
  with whitespaces or special characters could not be ingested.
  [#685](https://github.com/tenzir/vast/pull/685)

- ⚠️ Two minor modifications were done in the parsing framework: (i) the parsers
  for enums and records now allow trailing separators, and (ii) the dash (`-`)
  was removed from the allowed characters of schema type names.
  [#706](https://github.com/tenzir/vast/pull/706)

- 🐞 The example configuration file contained an invalid section `vast`.
   This has been changed to the correct name `system`.
  [#705](https://github.com/tenzir/vast/pull/705)

- 🐞 A race condition in the index logic was able to lead to incomplete or empty
  result sets for `vast export`. [#703](https://github.com/tenzir/vast/pull/703)

- ⚠️ Build configuration defaults have been adapated for a better user
  experience. Installations are now relocatable by default, which can be
  reverted by configuring with `--without-relocatable`. Additionally, new sets
  of defaults named `--release` and `--debug` (renamed from `--dev-mode`) have
  been added. [#695](https://github.com/tenzir/vast/pull/695)

- 🎁 On FreeBSD, a VAST installation now includes an rc.d script that
  simpliefies spinning up a VAST node. CMake installs the script at
  `PREFIX/etc/rc.d/vast`.
  [#693](https://github.com/tenzir/vast/pull/693)

- 🎁 The long option `--config`, which sets an explicit path to the VAST
  configuration file, now also has the short option `-c`.
  [#689](https://github.com/tenzir/vast/pull/689)

- 🎁 Added *Apache Arrow* as new export format. This allows users to export
  query results as Apache Arrow record batches for processing the results
  downstream, e.g., in Python or Spark.
  [#633](https://github.com/tenzir/vast/pull/633)

- 🐞 The import process did not print statistics when importing events over UDP.
  Additionally, warnings about dropped UDP packets are no longer shown per
  packet, but rather periodically reported in a readable format.
  [#662](https://github.com/tenzir/vast/pull/662)

- 🐞 Importing events over UDP with `vast import <format> --listen :<port>/udp`
  failed to register the accountant component. This caused an unexpected
  message warning to be printed on startup and resulted in losing import
  statistics. VAST now correctly registers the accountant.
  [#655](https://github.com/tenzir/vast/pull/655)

- 🐞 PCAP ingestion failed for traces containing VLAN tags. VAST now strips
  [IEEE 802.1Q](https://en.wikipedia.org/wiki/IEEE_802.1Q) headers instead of
  skipping VLAN-tagged packets.
  [#650](https://github.com/tenzir/vast/pull/650)

- 🐞 In some cases it was possible that a source would connect to a node before
  it was fully initialized, resulting in a hanging `vast import` process.
  [#647](https://github.com/tenzir/vast/pull/647)

- 🎁 The `import pcap` command now takes an optional snapshot length via
  `--snaplen`.  If the snapshot length is set to snaplen, and snaplen is less
  than the size of a packet that is captured, only the first snaplen bytes of
  that packet will be captured and provided as packet data.
  [#642](https://github.com/tenzir/vast/pull/642)

- ⚠️ The `import pcap` command no longer takes interface names via `--read,-r`,
  but instead from a separate option named `--interface,-i`. This change has
  been made for consistency with other tools.
  [#641](https://github.com/tenzir/vast/pull/641)

## [0.2] - 2019.10.30

- 🎁 The default schema for Suricata has been updated to support the new
  `suricata.smtp` event type in Suricata 5.

- 🎁 The `export null` command retrieves data, but never prints anything. Its
  main purpose is to make benchmarking VAST easier and faster.

- ⚠️ The query language has been extended to support expression of the form
  `X == /pattern/`, where `X` is a compatible LHS extractor. Previously,
  patterns only supports the match operator `~`. The two operators have the
  same semantics when one operand is a pattern.

- 🎁 The new `pivot` command retrieves data of a related type. It inspects each
  event in a query result to find an event of the requested type. If a common
  field exists in the schema definition of the requested type, VAST will
  dynamically create a new query to fetch the contextual data according to the
  type relationship. For example, if two records `T` and `U` share the same
  field `x`, and the user requests to pivot via `T.x == 42`, then VAST will
  fetch all data for `U.x == 42`. An example use case would be to pivot from a
  Zeek or Suricata log entry to the corresponding PCAP packets.
  VAST uses the field `community_id` to pivot between the logs and the packets.
  Pivoting is currently implemented for Suricata, Zeek (with [community ID
  computation](https://github.com/corelight/bro-community-id) enabled), and
  PCAP.

- 🎁 The new `infer` command performs schema inference of input data. The
  command can deduce the input format and creates a schema definition that is
  sutable to use with the supplied data. Supported input types include Zeek TSV
  and JSONLD.

- 🐞 The user environments `LDFLAGS` were erroneously passed to `ar`. Instead,
  the user environments `ARFLAGS` are now used.

- 🐞 Exporting data with `export -n <count>` crashed when `count` was a
  multiple of the table slice size. The command now works as expected.

- 🎁 The newly added `count` comman allows counting hits for a query without
  exporting data.

- 🎁 Commands now support a `--documentation` option, which returns
  Markdown-formatted documentation text.

- ⚠️ CAF and Broker are no longer required to be installed prior to building
  VAST. These dependencies are now tracked as git submodules to ensure version
  compatibility. Specifying a custom build is still possible via the CMake
  variables `CAF_ROOT_DIR` and `BROKER_ROOT_DIR`.

- ⚠️ When exporting data in `pcap` format, it is no longer necessary to
  manually restrict the query by adding the predicate `#type == "pcap.packet"`
  to the expression. This now happens automatically because only this type
  contains the raw packet data.

- 🐞 Queries of the form `#type ~ /pattern/` used to be rejected erroneously.
  The validation code has been corrected and such queries are now working
  as expected.

- 🐞 When specifying `enum` types in the schema, ingestion failed because there
  did not exist an implementation for such types. It is now possible to use
  define enumerations in schema as expected and query them as strings.

- 🐞 Queries with the less `<` or greater `>` operators produced off-by-one
  results for the `duration` when the query contained a finer resolution than
  the index. The operator now works as expected.

- 🎁 A new schema for Argus CSV output has been added. It parses the output of
  `ra(1)`, which produces CSV output when invoked with `-L 0 -c ,`.

- ⚠️ When defining schema attributes in key-value pair form, the value no
  longer requires double-quotes. For example, `#foo=x` is now the same as
  `#foo="x"`. The form without double-quotes consumes the input until the next
  space and does not support escaping. In case an attribute value contains
  whitespace, double-quotes must be provided, e.g., `#foo="x y z"`.

- 🎁 The schema language now supports comments. A double-slash (`//`) begins a
  comment. Comments last until the end of the line, i.e., until a newline
  character (`\n`).

- ⚠️ The PCAP packet type gained the additional field `community_id` that
  contains the [Community ID](https://github.com/corelight/community-id-spec)
  flow hash. This identifier facilitates pivoting to a specific flow from data
  sources with connnection-level information, such Zeek or Suricata logs.

- 🐞 Timestamps were always printed in millisecond resolution, which lead to
  loss of precision when the internal representation had a higher resolution.
  Timestamps are now rendered up to nanosecond resolution - the maximum
  resolution supported.

- 🎁 The `import` command now supports CSV formatted data. The type for each
  column is automatically derived by matching the column names from the CSV
  header in the input with the available types from the schema definitions.

- 🐞 All query expressions in the form `#type != X` were falsely evaluated as
  `#type == X` and consequently produced wrong results. These expressions now
  behave as expected.

- 🐞 Parsers for reading log input that relied on recursive rules leaked memory
  by creating cycling references. All recursive parsers have been updated to
  break such cycles and thus no longer leak memory.

- ⚠️ Log files generally have some notion of timestamp for recorded events. To
  make the query language more intuitive, the syntax for querying time points
  thus changed from `#time` to `#timestamp`. For example,
  `#time > 2019-07-02+12:00:00` now reads `#timestamp > 2019-07-02+12:00:00`.

- 🎁 Configuring how much status information gets printed to STDERR previously
  required obscure config settings. From now on, users can simply use
  `--verbosity=<level>,-v <level>`, where `<level>` is one of `quiet`, `error`,
  `warn`, `info`, `debug`, or `trace`. However, `debug` and `trace` are only
  available for debug builds (otherwise they fall back to log level `info`).

- 🎁 The query expression language now supports *data predicates*, which are a
  shorthand for a type extractor in combination with an equality operator. For
  example, the data predicate `6.6.6.6` is the same as `:addr == 6.6.6.6`.

- 🐞 The Zeek reader failed upon encountering logs with a `double` column, as
  it occurs in `capture_loss.log`. The Zeek parser generator has been fixed to
  handle such types correctly.

- 🐞 Some queries returned duplicate events because the archive did not filter
  the result set properly. This no longer occurs after fixing the table slice
  filtering logic.

- 🎁 The `index` object in the output from `vast status` has a new field
  `statistics` for a high-level summary of the indexed data. Currently, there
  exists a nested `layouts` objects with per-layout statistics about the number
  of events indexed.

- 🎁 The `accountant` object in the output from `vast status` has a new field
  `log-file` that points to the filesystem path of the accountant log file.

- ⚠️ Default schema definitions for certain `import` formats changed from
  hard-coded to runtime-evaluated. The default location of the schema
  definition files is `$(dirname vast-executable)`/../share/vast/schema.
  Currently this is used for the Suricata JSON log reader.

- ⚠️ The default directory name for persistent state changed from `vast` to
  `vast.db`. This makes it possible to run `./vast` in the current directory
  without having to specify a different state directory on the command line.

- ⚠️ Nested types are from now on accessed by the `.`-syntax. This means
  VAST now has a unified syntax to select nested types and fields.
  For example, what used to be `zeek::http` is now just `zeek.http`.

- 🎁 Data extractors in the query language can now contain a type prefix.
  This enables an easier way to extract data from a specific type. For example,
  a query to look for Zeek conn log entries with responder IP address 1.2.3.4
  had to be written with two terms, `#type == zeek.conn && id.resp_h == 1.2.3.4`,
  because the nested id record can occur in other types as well. Such queries
  can now written more tersely as `zeek.conn.id.resp_h == 1.2.3.4`.

- 🎁 VAST gained support for importing Suricata JSON logs. The import command
  has a new suricata format that can ingest EVE JSON output.

- 🎁 The data parser now supports `count` and `integer` values according to the
  *International System for Units (SI)*. For example, `1k` is equal to `1000`
  and `1Ki` equal to `1024`.

- 🐞 The `map` data parser did not parse negative values correctly. It was not
  possible to parse strings of the form `"{-42 -> T}"` because the parser
  attempted to parse the token for the empty map `"{-}"` instead.

- 🎁 VAST can now ingest JSON data. The `import` command gained the `json`
  format, which allows for parsing line-delimited JSON (LDJSON) according to a
  user-selected type with `--type`. The `--schema` or `--schema-file` options
  can be used in conjunction to supply custom types. The JSON objects in
  the input must match the selected type, that is, the keys of the JSON object
  must be equal to the record field names and the object values must be
  convertible to the record field types.

- 🐞 The CSV printer of the `export` command used to insert 2 superfluous
  fields when formatting an event: The internal event ID and a deprecated
  internal timestamp value. Both fields have been removed from the output,
  bringing it into line with the other output formats.

- ⚠️ The (internal) option `--node` for the `import` and `export` commands
  has been renamed from `-n` to `-N`, to allow usage of `-n` for
  `--max-events`.

- 🎁 For symmetry to the `export` command, the `import` command gained the
  `--max-events,n` option to limit the number of events that will be imported.

- ⚠️ To make the export option to limit the number of events to be exported
  more idiomatic, it has been renamed from `--events,e` to `--max-events,n`.
  Now `vast export -n 42` generates at most 42 events.

- 🐞 When a node terminates during an import, the client process remained
  unaffected and kept processing input. Now the client terminates when a
  remote node terminates.

- 🎁 The `import` command gained the `--listen,l` option to receive input
  from the network. Currently only UDP is supported. Previously, one had to use
  a clever netcat pipe with enough receive buffer to achieve the same effect,
  e.g., `nc -I 1500 -p 4200 | vast import pcap`. Now this pipe degenerates to
  `vast import pcap -l`.

- 🎁 The new `--disable-accounting` option shuts off periodic gathering of
  system telemetry in the accountant actor. This also disables output in the
  `accounting.log`.

- 🐞 Evaluation of predicates with negations return incorrect results. For
  example, the expression `:addr !in 10.0.0.0/8` created a disjunction of all
  fields to which `:addr` resolved, without properly applying De-Morgan. The
  same bug also existed for key extractors. De-Morgan is now applied properly
  for the operations `!in` and `!~`.

## [0.1] - 2019.02.28

This is the first official release.

[0.1]: https://github.com/tenzir/vast/releases/tag/0.1
[0.2]: https://github.com/tenzir/vast/releases/tag/0.2
[2020.01.31]: https://github.com/tenzir/vast/releases/tag/2020.01.31
[2020.02.27]: https://github.com/tenzir/vast/releases/tag/2020.02.27
[2020.03.26]: https://github.com/tenzir/vast/releases/tag/2020.03.26
[2020.04.29]: https://github.com/tenzir/vast/releases/tag/2020.04.29
[2020.05.28]: https://github.com/tenzir/vast/releases/tag/2020.05.28
[2020.06.25]: https://github.com/tenzir/vast/releases/tag/2020.06.25
[2020.07.28]: https://github.com/tenzir/vast/releases/tag/2020.07.28
[2020.08.28]: https://github.com/tenzir/vast/releases/tag/2020.08.28
[2020.09.30]: https://github.com/tenzir/vast/releases/tag/2020.09.30
[2020.10.29]: https://github.com/tenzir/vast/releases/tag/2020.10.29
[2020.12.16]: https://github.com/tenzir/vast/releases/tag/2020.12.16<|MERGE_RESOLUTION|>--- conflicted
+++ resolved
@@ -12,7 +12,6 @@
 
 ## Unreleased
 
-<<<<<<< HEAD
 - 🧬 As a first step to increasing the performance of our JSON import, VAST now
   relies on [simdjson](https://github.com/simdjson/simdjson) to parse NDJSON.
   To use the (yet experimental) feature, use `vast import json|suricata
@@ -20,11 +19,10 @@
   for all the work on this integration.
   [#1230](https://github.com/tenzir/vast/pull/1230)
   [#1246](https://github.com/tenzir/vast/pull/1246)
-=======
+
 - 🐞 Disk monitor quota settings not ending in a 'B' used to be silently
   discarded.
   [#1278](https://github.com/tenzir/vast/pull/1278)
->>>>>>> 34a33d4b
 
 - ⚠️ Plugins must now be built against the exact same version of libvast that
   VAST is built against. [#1275](https://github.com/tenzir/vast/pull/1275)
