/******************************************************************************
 *                    _   _____   __________                                  *
 *                   | | / / _ | / __/_  __/     Visibility                   *
 *                   | |/ / __ |_\ \  / /          Across                     *
 *                   |___/_/ |_/___/ /_/       Space and Time                 *
 *                                                                            *
 * This file is part of VAST. It is subject to the license terms in the       *
 * LICENSE file found in the top-level directory of this distribution and at  *
 * http://vast.io/license. No part of VAST, including this file, may be       *
 * copied, modified, propagated, or distributed except according to the terms *
 * contained in the LICENSE file.                                             *
 ******************************************************************************/

#include <fstream>
#include <iomanip>

#include "vast/concept/printable/numeric.hpp"
#include "vast/concept/printable/to_string.hpp"
#include "vast/concept/printable/vast/data.hpp"
#include "vast/concept/printable/vast/type.hpp"
#include "vast/detail/assert.hpp"
#include "vast/detail/fdoutbuf.hpp"
#include "vast/detail/string.hpp"
#include "vast/error.hpp"
#include "vast/event.hpp"
#include "vast/none.hpp"
#include "vast/logger.hpp"

#include "vast/format/bro.hpp"

namespace vast {
namespace format {
namespace bro {
namespace {

// Creates a VAST type from an ASCII Bro type in a log header.
expected<type> parse_type(const std::string& bro_type) {
  type t;
  if (bro_type == "enum" || bro_type == "string" || bro_type == "file")
    t = string_type{};
  else if (bro_type == "bool")
    t = boolean_type{};
  else if (bro_type == "int")
    t = integer_type{};
  else if (bro_type == "count")
    t = count_type{};
  else if (bro_type == "double")
    t = real_type{};
  else if (bro_type == "time")
    t = timestamp_type{};
  else if (bro_type == "interval")
    t = timespan_type{};
  else if (bro_type == "pattern")
    t = pattern_type{};
  else if (bro_type == "addr")
    t = address_type{};
  else if (bro_type == "subnet")
    t = subnet_type{};
  else if (bro_type == "port")
    t = port_type{};
  if (is<none_type>(t) && (detail::starts_with(bro_type, "vector")
                           || detail::starts_with(bro_type, "set")
                           || detail::starts_with(bro_type, "table"))) {
    // Bro's logging framwork cannot log nested vectors/sets/tables, so we can
    // safely assume that we're dealing with a basic type inside the brackets.
    // If this will ever change, we'll have to enhance this simple parser.
    auto open = bro_type.find("[");
    auto close = bro_type.rfind("]");
    if (open == std::string::npos || close == std::string::npos)
      return make_error(ec::format_error, "missing container brackets:",
                        bro_type);
    auto elem = parse_type(bro_type.substr(open + 1, close - open - 1));
    if (!elem)
      return elem.error();
    // Bro sometimes logs sets as tables, e.g., represents set[string] as
    // table[string]. We iron out this inconsistency by normalizing the type to
    // a set.
    if (detail::starts_with(bro_type, "vector"))
      t = vector_type{*elem};
    else
      t = set_type{*elem};
  }
  if (is<none_type>(t))
    return make_error(ec::format_error, "failed to parse type: ", bro_type);
  return t;
}

struct bro_type_printer {
  template <class T>
  std::string operator()(const T& x) const {
    return to_string(x);
  }

  std::string operator()(const real_type&) {
    return "double";
  }

  std::string operator()(const timestamp_type&) {
    return "time";
  }

  std::string operator()(const timespan_type&) {
    return "interval";
  }

  std::string operator()(const vector_type& t) const {
    return "vector[" + visit(*this, t.value_type) + ']';
  }

  std::string operator()(const set_type& t) const {
    return "set[" + visit(*this, t.value_type) + ']';
  }

  std::string operator()(const alias_type& t) const {
    return visit(*this, t.value_type);
  }
};

expected<std::string> to_bro_string(const type& t) {
  return visit(bro_type_printer{}, t);
}

constexpr char separator = '\x09';
constexpr char set_separator = ',';
constexpr auto empty_field = "(empty)";
constexpr auto unset_field = "-";

struct time_factory {
  const char* fmt = "%Y-%m-%d-%H-%M-%S";
};

template <class Stream>
Stream& operator<<(Stream& out, const time_factory& t) {
  auto now = std::time(nullptr);
  auto tm = *std::localtime(&now);
  out << std::put_time(&tm, t.fmt);
  return out;
}

void stream_header(const type& t, std::ostream& out) {
  auto i = t.name().find("bro::");
  auto path = i == std::string::npos ? t.name() : t.name().substr(5);
  out << "#separator " << separator << '\n'
      << "#set_separator" << separator << set_separator << '\n'
      << "#empty_field" << separator << empty_field << '\n'
      << "#unset_field" << separator << unset_field << '\n'
      << "#path" << separator << path + '\n'
      << "#open" << separator << time_factory{} << '\n'
      << "#fields";
  auto r = get<record_type>(t);
  for (auto& e : record_type::each{r})
    out << separator << to_string(e.key());
  out << "\n#types";
  for (auto& e : record_type::each{r})
    out << separator << to_bro_string(e.trace.back()->type);
  out << '\n';
}

struct streamer {
  streamer(std::ostream& out) : out_{out} {
  }

  template <class T>
  void operator()(const T&, none) const {
    out_ << unset_field;
  }

  template <class T, class U>
  auto operator()(const T&, const U& x) const
  -> std::enable_if_t<!std::is_same<U, none>::value> {
    out_ << to_string(x);
  }

  void operator()(const integer_type&, integer i) const {
    out_ << i;
  }

  void operator()(const count_type&, count c) const {
    out_ << c;
  }

  void operator()(const real_type&, real r) const {
    auto p = real_printer<real, 6>{};
    auto out = std::ostreambuf_iterator<char>(out_);
    p.print(out, r);
  }

  void operator()(const timestamp_type&, timestamp ts) const {
    double d;
    convert(ts.time_since_epoch(), d);
    auto p = real_printer<real, 6>{};
    auto out = std::ostreambuf_iterator<char>(out_);
    p.print(out, d);
  }

  void operator()(const timespan_type&, timespan span) const {
    double d;
    convert(span, d);
    auto p = real_printer<real, 6>{};
    auto out = std::ostreambuf_iterator<char>(out_);
    p.print(out, d);
  }

  void operator()(const string_type&, const std::string& str) const {
    auto out = std::ostreambuf_iterator<char>{out_};
    auto f = str.begin();
    auto l = str.end();
    for ( ; f != l; ++f)
      if (!std::isprint(*f) || *f == separator || *f == set_separator)
        detail::hex_escaper(f, l, out);
      else
        out_ << *f;
  }

  void operator()(const port_type&, const port& p) const {
    out_ << p.number();
  }

  void operator()(const record_type& r, const vector& v) const {
    VAST_ASSERT(!v.empty());
    VAST_ASSERT(r.fields.size() == v.size());
    visit(*this, r.fields[0].type, v[0]);
    for (auto i = 1u; i < v.size(); ++i) {
      out_ << separator;
      visit(*this, r.fields[i].type, v[i]);
    }
  }

  void operator()(const vector_type& t, const vector& v) const {
    stream(v, t.value_type, set_separator);
  }

  void operator()(const set_type& t, const set& s) const {
    stream(s, t.value_type, set_separator);
  }

  void operator()(const table_type&, const table&) const {
    VAST_ASSERT(!"not supported by Bro's log format.");
  }

  template <class Container, class Sep>
  void stream(Container& c, const type& value_type, const Sep& sep) const {
    if (c.empty()) {
      // Cannot occur if we have a record
      out_ << empty_field;
      return;
    }
    auto f = c.begin();
    auto l = c.end();
    visit(*this, value_type, *f);
    while (++f != l) {
      out_ << sep;
      visit(*this, value_type, *f);
    }
  }

  std::ostream& out_;
};

} // namespace <anonymous>

reader::reader(std::unique_ptr<std::istream> input) : input_{std::move(input)} {
  VAST_ASSERT(input_);
  lines_ = std::make_unique<detail::line_range>(*input_);
}

expected<event> reader::read() {
  if (lines_->done())
    return make_error(ec::end_of_input, "input exhausted");
  if (is<none_type>(type_)) {
    auto t = parse_header();
    if (!t)
      return t.error();
  }
  // Check if we encountered a new log file.
  lines_->next();
  if (lines_->done())
    return make_error(ec::end_of_input, "input exhausted");
  auto s = detail::split(lines_->get(), separator_);
  if (s.size() > 0 && s[0].first != s[0].second && *s[0].first == '#') {
    if (detail::starts_with(s[0].first, s[0].second, "#separator")) {
      VAST_DEBUG(name(), "restarts with new log");
      timestamp_field_ = -1;
      separator_.clear();
      auto t = parse_header();
      if (!t)
        return t.error();
      lines_->next();
      if (lines_->done())
        return make_error(ec::end_of_input, "input exhausted");
      s = detail::split(lines_->get(), separator_);
    } else {
      VAST_DEBUG(name(), "ignores comment at line",
                 lines_->line_number() << ':', lines_->get());
      return no_error;
    }
  }
  if (s.size() != parsers_.size()) {
    VAST_WARNING(name(), "ignores invalid record at line",
                 lines_->line_number() << ':', "got", s.size(),
                 "fields but need", parsers_.size());
    return no_error;
  }
  // Construct the record.
  vector xs(s.size());
  optional<timestamp> ts;
  auto is_unset = [&](auto i) {
    return std::equal(unset_field_.begin(), unset_field_.end(),
                   s[i].first, s[i].second);
  };
  auto is_empty = [&](auto i) {
    return std::equal(empty_field_.begin(), empty_field_.end(),
                      s[i].first, s[i].second);
  };
  for (auto i = 0u; i < s.size(); ++i) {
    if (is_unset(i))
      continue;
    if (is_empty(i))
      xs[i] = construct(record_.fields[i].type);
    else if (!parsers_[i](s[i].first, s[i].second, xs[i]))
      return make_error(ec::parse_error,
                        "field", i, "line", lines_->line_number(),
                        std::string(s[i].first, s[i].second));
    if (i == static_cast<size_t>(timestamp_field_))
      if (auto tp = get_if<timestamp>(xs[i]))
        ts = *tp;
  }
  auto ys = unflatten(std::move(xs), type_);
  VAST_ASSERT(ys);
  event e{{std::move(*ys), type_}};
  e.timestamp(ts ? *ts : timestamp::clock::now());
  return e;
}

expected<void> reader::schema(const vast::schema& sch) {
  schema_ = sch;
  return no_error;
}

expected<schema> reader::schema() const {
  if (is<none_type>(type_))
    return make_error(ec::format_error, "schema not yet inferred");
  vast::schema sch;
  sch.add(type_);
  return sch;
}

const char* reader::name() const {
  return "bro-reader";
}

// Parses a single header line a Bro log. (Since parsing headers is not on the
// critical path, we are "lazy" and return strings instead of string views.)
expected<std::string> parse_header_line(const std::string& line,
                                        const std::string& sep,
                                        const std::string& prefix) {
  auto s = detail::split(line, sep, "", 1);
  if (!(s.size() == 2
        && std::equal(prefix.begin(), prefix.end(), s[0].first, s[0].second)))
    return make_error(ec::format_error, "got invalid header line: " + line);
  return std::string{s[1].first, s[1].second};
}

expected<void> reader::parse_header() {
  // Parse #separator.
  if (lines_->done())
    return make_error(ec::format_error, "not enough header lines");
  auto pos = lines_->get().find("#separator ");
  if (pos != 0)
    return make_error(ec::format_error, "invalid #separator line");
  pos += 11;
  separator_.clear();
  while (pos != std::string::npos) {
    pos = lines_->get().find("\\x", pos);
    if (pos != std::string::npos) {
      auto c = std::stoi(lines_->get().substr(pos + 2, 2), nullptr, 16);
      VAST_ASSERT(c >= 0 && c <= 255);
      separator_.push_back(c);
      pos += 2;
    }
  }
  // Retrieve remaining header lines.
  const char* prefixes[] = {
    "#set_separator",
    "#empty_field",
    "#unset_field",
    "#path",
    "#open",
    "#fields",
    "#types",
  };
  std::vector<std::string> header(sizeof(prefixes) / sizeof(const char*));
  for (auto i = 0u; i < header.size(); ++i) {
    lines_->next();
    if (lines_->done())
      return make_error(ec::format_error, "not enough header lines");
    auto& line = lines_->get();
    pos = line.find(prefixes[i]);
    if (pos != 0)
      return make_error(ec::format_error, "invalid header line, expected",
                        prefixes[i]);
    pos = line.find(separator_);
    if (pos == std::string::npos)
      return make_error(ec::format_error, "invalid separator in header line");
    if (pos + separator_.size() >= line.size())
      return make_error(ec::format_error, "missing header content:", line);
    header[i] = line.substr(pos + separator_.size());
  }
  // Assign header values.
  set_separator_ = std::move(header[0]);
  empty_field_ = std::move(header[1]);
  unset_field_ = std::move(header[2]);
  auto& path = header[3];
  auto fields = detail::to_strings(detail::split(header[5], separator_));
  auto types = detail::to_strings(detail::split(header[6], separator_));
  if (fields.size() != types.size())
    return make_error(ec::format_error, "fields and types have different size");
  std::vector<record_field> record_fields;
  for (auto i = 0u; i < fields.size(); ++i) {
    auto t = parse_type(types[i]);
    if (!t)
      return t.error();
    record_fields.emplace_back(fields[i], *t);
  }
  // Construct type.
  record_ = std::move(record_fields);
  type_ = unflatten(record_);
  type_.name("bro::" + path);
  VAST_DEBUG(name(), "parsed bro header:");
  VAST_DEBUG(name(), "    #separator", separator_);
  VAST_DEBUG(name(), "    #set_separator", set_separator_);
  VAST_DEBUG(name(), "    #empty_field", empty_field_);
  VAST_DEBUG(name(), "    #unset_field", unset_field_);
  VAST_DEBUG(name(), "    #path", path);
  VAST_DEBUG(name(), "    #fields:");
  for (auto i = 0u; i < record_.fields.size(); ++i)
    VAST_DEBUG(name(), "     ", i << ')',
               record_.fields[i].name << ':', record_.fields[i].type);
  // If a congruent type exists in the schema, we give the schema type
  // precedence.
  if (auto t = schema_.find(path))
    if (t->name() == path) {
      if (congruent(type_, *t))
        type_ = *t;
      else
        return make_error(ec::format_error, "incongruent types in schema");
    }
  // Determine the timestamp field.
  if (timestamp_field_ > -1) {
    VAST_DEBUG(name(), "uses event timestamp from field", timestamp_field_);
  } else {
    size_t i = 0;
    for (auto& f : record_.fields) {
      if (is<timestamp_type>(f.type)) {
        VAST_INFO(name(), "auto-detected field", i, "as event timestamp");
        timestamp_field_ = static_cast<int>(i);
        break;
      }
      ++i;
    }
  }
  // Create Bro parsers.
  auto make_parser = [](const auto& type, const auto& set_sep) {
    using iterator_type = std::string::const_iterator;
    return make_bro_parser<iterator_type>(type, set_sep);
  };
  parsers_.resize(record_.fields.size());
  for (size_t i = 0; i < record_.fields.size(); i++)
    parsers_[i] = make_parser(record_.fields[i].type, set_separator_);
  return no_error;
}

writer::writer(path dir) {
  if (dir != "-")
    dir_ = std::move(dir);
}

writer::~writer() {
  std::ostringstream ss;
  ss << "#close" << separator << time_factory{} << '\n';
  auto footer = ss.str();
  for (auto& pair : streams_)
    if (pair.second)
      *pair.second << footer;
}

<<<<<<< HEAD
expected<void> writer::process(event const& e) {
=======
expected<void> writer::write(const event& e) {
>>>>>>> 0a1008ef
  if (!is<record_type>(e.type()))
    return make_error(ec::format_error, "cannot process non-record events");
  std::ostream* os = nullptr;
  if (dir_.empty()) {
    if (streams_.empty()) {
      VAST_DEBUG(name(), "creates a new stream for STDOUT");
      auto sb = std::make_unique<detail::fdoutbuf>(1);
      auto out = std::make_unique<std::ostream>(sb.release());
      auto i = streams_.emplace("", std::move(out));
      stream_header(e.type(), *i.first->second);
    }
    os = streams_.begin()->second.get();
  } else {
    auto i = streams_.find(e.type().name());
    if (i != streams_.end()) {
      os = i->second.get();
      VAST_ASSERT(os != nullptr);
    } else {
      VAST_DEBUG(name(), "creates new stream for event", e.type().name());
      if (!exists(dir_)) {
        auto d = mkdir(dir_);
        if (!d)
          return d.error();
      } else if (!dir_.is_directory()) {
        return make_error(ec::format_error, "got existing non-directory path",
                          dir_);
      }
      auto filename = dir_ / (e.type().name() + ".log");
      auto fos = std::make_unique<std::ofstream>(filename.str());
      stream_header(e.type(), *fos);
      auto i = streams_.emplace(e.type().name(), std::move(fos));
      os = i.first->second.get();
    }
  }
  VAST_ASSERT(os != nullptr);
  visit(streamer{*os}, e.type(), e.data());
  *os << '\n';
  return no_error;
}

expected<void> writer::flush() {
  for (auto& pair : streams_)
    if (pair.second)
      pair.second->flush();
  return no_error;
}

const char* writer::name() const {
  return "bro-writer";
}

} // namespace bro
} // namespace format
} // namespace vast<|MERGE_RESOLUTION|>--- conflicted
+++ resolved
@@ -484,11 +484,7 @@
       *pair.second << footer;
 }
 
-<<<<<<< HEAD
-expected<void> writer::process(event const& e) {
-=======
 expected<void> writer::write(const event& e) {
->>>>>>> 0a1008ef
   if (!is<record_type>(e.type()))
     return make_error(ec::format_error, "cannot process non-record events");
   std::ostream* os = nullptr;
